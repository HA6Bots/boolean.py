--- conflicted
+++ resolved
@@ -1025,22 +1025,8 @@
 FALSES = ('false', '0', 'none')
 TRUES_AND_FALSES = TRUES + FALSES
 
-<<<<<<< HEAD
 
 def tokenizer(expr):
-=======
-def issymbolchar(char, pos):
-    """
-    Determines if the passed character is a valid symbol character.
-    """
-    if pos == 0:
-        return char.isalpha() or char == "_"
-    else:
-        return char.isalnum() or char in (".", ":", "_")
-
-
-def parse(expr, simplify=True, symbol_class=None, issymbolchar=issymbolchar):
->>>>>>> b2fb324e
     """
     Return an iterable of tokens as tuples of (is_symbol, token, start row,
     start column) given an `expr` string.
@@ -1078,13 +1064,11 @@
     if not isinstance(expr, basestring):
         raise TypeError("Argument must be string but it is %s." % type(expr))
 
-<<<<<<< HEAD
     ignored_token_types = (
         tokenize.NL, tokenize.NEWLINE, tokenize.COMMENT,
         tokenize.INDENT, tokenize.DEDENT,
         tokenize.ENDMARKER
     )
-
 
     # note: an unbalanced expression may raise a TokenError here.
     tokens = tokenize.generate_tokens(StringIO(expr).readline)
@@ -1119,10 +1103,6 @@
     Use the provided `symbol_class` Symbol class or or subclass to create
     symbols from token strings.
     """
-=======
-    if symbol_class is None:
-        symbol_class = Symbol
->>>>>>> b2fb324e
 
     def start_operation(ast, operation):
         """
@@ -1151,7 +1131,6 @@
         tokenized = iter(expr)
 
     ast = [None, None]
-<<<<<<< HEAD
     for is_symbol, tok, row, col in tokenized:
         if is_symbol:
             if isinstance(tok, Symbol):
@@ -1168,40 +1147,6 @@
                     ast.append(symbol_class(tok))
             else:
                 raise TypeError('Invalid token type: %(tok)r at line: %(row)d, column: %(col)d: must be a string or a Symbol subclass.' % locals())
-
-=======
-    i = 0
-    while i < length:
-        char = expr[i]
-        if char == "1":
-            ast.append(TRUE)
-        elif char == "0":
-            ast.append(FALSE)
-        elif issymbolchar(char, 0):
-            j = 1
-            while i + j < length and issymbolchar(expr[i + j], j):
-                j += 1
-            ast.append(symbol_class(expr[i:i + j]))
-            i += j - 1
-        elif char == "(":
-            ast = [ast, "("]
-        elif char == ")":
-            while True:
-                if ast[0] is None:
-                    raise TypeError("Bad closing bracket at position %s." % i)
-                if ast[1] is "(":
-                    ast[0].append(ast[2])
-                    ast = ast[0]
-                    break
-                ast[0].append(ast[1](*ast[2:], simplify=simplify))
-                ast = ast[0]
-        elif char in ("~", "!"):
-            ast = [ast, NOT]
-        elif char in ("&", "*"):
-            ast = start_operation(ast, AND)
-        elif char in ("|", "+"):
-            ast = start_operation(ast, OR)
->>>>>>> b2fb324e
         else:
             if not isinstance(tok, basestring):
                 raise TypeError('Invalid operator token type: %(tok)r at line: %(row)d, column: %(col)d: must be a string.' % locals())
